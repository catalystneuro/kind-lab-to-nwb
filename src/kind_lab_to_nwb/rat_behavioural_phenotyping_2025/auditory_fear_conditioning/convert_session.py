--- conflicted
+++ resolved
@@ -1,4 +1,5 @@
 """Primary script to run to convert an entire session for of data using the NWBConverter."""
+
 import warnings
 from datetime import datetime
 from pathlib import Path
@@ -67,17 +68,8 @@
     task_metadata = editable_metadata["SessionTypes"][session_id]
 
     # Add Behavioral Video
-<<<<<<< HEAD
-    if len(video_file_paths) == 1:
-        file_paths = convert_ffii_files_to_avi(video_file_paths)
-        source_data.update(dict(Video=dict(file_paths=file_paths, video_name="BehavioralVideo")))
-        conversion_options.update(dict(Video=dict()))
-    elif len(video_file_paths) > 1:
-        raise ValueError(f"Multiple video files found for {subject_id}.")
-=======
     source_data.update(dict(Video=dict(file_paths=[video_file_path], video_name="BehavioralVideo")))
     conversion_options.update(dict(Video=dict(task_metadata=task_metadata)))
->>>>>>> 39ef6a82
 
     if freeze_scores_file_path is not None:
         # Add Freeze Scores as trials
