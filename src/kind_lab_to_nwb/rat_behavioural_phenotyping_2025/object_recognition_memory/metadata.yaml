--- conflicted
+++ resolved
@@ -36,11 +36,7 @@
     manufacturer: Kanya UK
 
 Behavior:
-<<<<<<< HEAD
-  InternalVideos:
-=======
   ExternalVideos:
->>>>>>> a8b54ef5
     BehavioralVideo:
       description: |
         Video recording of the rat's behavior. Recorded using a CCTV camera mounted on the ceiling above the arenas.
