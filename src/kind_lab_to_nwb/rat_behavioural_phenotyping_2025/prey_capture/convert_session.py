import warnings
from copy import deepcopy
from pathlib import Path
from typing import List, Optional, Union
from zoneinfo import ZoneInfo
import numpy as np

import natsort
from pydantic import FilePath

from neuroconv.datainterfaces import AudioInterface, ExternalVideoInterface
from neuroconv.utils import dict_deep_update, load_dict_from_file

from kind_lab_to_nwb.rat_behavioural_phenotyping_2025.interfaces import (
    BORISBehavioralEventsInterface,
    SpyglassVideoInterface,
    get_observation_ids,
)
from kind_lab_to_nwb.rat_behavioural_phenotyping_2025.prey_capture import (
    PreyCaptureNWBConverter,
)
from kind_lab_to_nwb.rat_behavioural_phenotyping_2025.utils import (
    convert_ts_to_mp4,
    extract_subject_metadata_from_excel,
    get_session_ids_from_excel,
    get_subject_metadata_from_task,
    parse_datetime_from_filename,
)
<<<<<<< HEAD
=======
from neuroconv.datainterfaces import AudioInterface
from neuroconv.utils import dict_deep_update, load_dict_from_file
>>>>>>> 3a1ff0e7


def session_to_nwb(
    output_dir_path: Union[str, Path],
    video_file_paths: List[Union[FilePath, str]],
    session_id: str,
    subject_metadata: dict,
    boris_file_path: Optional[Union[FilePath, str]] = None,
    usv_file_paths: Optional[List[Union[FilePath, str]]] = None,
    usv_starting_times: Optional[List[float]] = None,
    stub_test: bool = False,
    overwrite: bool = False,
):
    """
    Convert a session of prey capture task to NWB format.

    Parameters
    ----------
    output_dir_path : Union[str, Path]
        The directory where the NWB file will be saved.
    video_file_paths: List[Union[FilePath, str]]
        The list of video file paths to be converted.
    session_id: str
        The session ID to be used in the metadata.
    subject_metadata: dict
        The metadata for the subject, including animal ID and cohort ID.
    boris_file_path: Optional[Union[FilePath, str]]
        The path to the BORIS file (.boris) for the session, if available.
    usv_file_paths: Optional[List[Union[FilePath, str]]]
        The list of USV file paths to be converted, if available.
    usv_starting_times: Optional[List[float]]
        The list of starting times for the USV files, if available.
    overwrite: bool, optional
        Whether to overwrite the NWB file if it already exists, by default False.
    """
    output_dir_path = Path(output_dir_path)
    if stub_test:
        output_dir_path = output_dir_path / "nwb_stub"
    output_dir_path.mkdir(
        parents=True,
        exist_ok=True,
    )

    subject_id = f"{subject_metadata['animal ID']}-{subject_metadata['cohort ID']}"
    nwbfile_path = output_dir_path / f"sub-{subject_id}_ses-{session_id}.nwb"

    conversion_options = dict()

    first_video_file_name = Path(video_file_paths[0]).stem
    session_start_time = parse_datetime_from_filename(first_video_file_name)

    if not any(valid_session_id in session_id for valid_session_id in ["Hab", "Test", "Weeto"]):
        raise ValueError(f"Session ID '{session_id}' is not valid. It should contain 'Hab', 'Test', or 'Weeto'.")

    editable_metadata_path = Path(__file__).parent / "metadata.yaml"
    editable_metadata = load_dict_from_file(editable_metadata_path)
    task_metadata = editable_metadata["SessionTypes"][session_id]

    # Add Behavioral Video
    data_interfaces = []
    video_starting_times = []
    # Habitation sessions have only one video file
    if "Hab" in session_id:
        if len(video_file_paths) == 1:
            file_paths = convert_ts_to_mp4(video_file_paths)
            video_interface = SpyglassVideoInterface(file_paths=file_paths, video_name="BehavioralVideo")
            data_interfaces.append(video_interface)
            conversion_options.update(dict(SpyglassVideoInterface=dict(task_metadata=task_metadata)))
        elif len(video_file_paths) > 1:
            # For Scn2a(11) cohort there are two videos per session, one for cricket and one for weeto trial.
            if subject_metadata["cohort ID"] == "Scn2a(11)":
                for i, video_file_path in enumerate(video_file_paths):
                    file_paths = convert_ts_to_mp4([video_file_path])
                    video_file_name = Path(video_file_path).stem
                    trial_name = video_file_name.split("_")[-1]
                    video_name = f"BehavioralVideo{trial_name.capitalize()}"
                    video_interface = ExternalVideoInterface(file_paths=file_paths, video_name=video_name)
                    datetime_from_filename = parse_datetime_from_filename(video_file_name)
                    starting_time = (datetime_from_filename - session_start_time).total_seconds()
                    video_starting_times.append(starting_time)
                    video_interface._starting_time = starting_time
                    data_interfaces.append(video_interface)

            else:
                raise ValueError(f"Multiple video files found for {subject_id}.")
    # Test sessions have 4-5 video files, weeto trials have 2 video files
    else:
        for i, video_file_path in enumerate(video_file_paths):
            file_paths = convert_ts_to_mp4([video_file_path])
            video_name = f"BehavioralVideoTestTrial{i+1}" if "Test" in session_id else f"BehavioralVideoWeetoTrial{i+1}"
            video_interface = SpyglassVideoInterface(file_paths=file_paths, video_name=video_name)
            video_file_name = Path(video_file_path).stem
            datetime_from_filename = parse_datetime_from_filename(video_file_name)
            starting_time = (datetime_from_filename - session_start_time).total_seconds()
            video_starting_times.append(starting_time)
            video_interface._starting_time = starting_time
            data_interfaces.append(video_interface)
            test_task_metadata = task_metadata.copy()
            test_task_metadata["name"] = task_metadata["name"] + "_trial" + str(i + 1)
            test_task_metadata["task_epochs"] = [i + 1]
            conversion_options.update({f"SpyglassVideoInterface00{i+1}": dict(task_metadata=test_task_metadata)})

    # Add Prey Capture Annotated events from BORIS output
    if boris_file_path is not None and "Test" in session_id:
        observation_ids = get_observation_ids(boris_file_path)
        observation_id = next((obs_id for obs_id in observation_ids if subject_metadata["animal ID"] in obs_id), None)
        if observation_id is None:
            raise ValueError(f"No observation ID found containing subject ID '{subject_id}'")
        boris_interface = BORISBehavioralEventsInterface(file_path=boris_file_path, observation_id=observation_id)
        data_interfaces.append(boris_interface)

    # Add USV files
    if usv_file_paths is not None:
        audio_interface = AudioInterface(file_paths=usv_file_paths)
        if usv_starting_times is not None:
            assert len(usv_file_paths) == len(usv_starting_times), (
                f"Number of USV files ({len(usv_file_paths)}) does not match number of starting times "
                f"({len(usv_starting_times)})."
            )
            audio_interface._segment_starting_times = usv_starting_times
        data_interfaces.append(audio_interface)
        conversion_options.update(dict(AudioInterface=dict(write_as="acquisition")))  # TODO: stub_test

    converter = PreyCaptureNWBConverter(data_interfaces=data_interfaces, verbose=False)

    metadata = converter.get_metadata()
    # Update default metadata with the editable in the corresponding yaml file
    editable_metadata_path = Path(__file__).parent / "metadata.yaml"
    editable_metadata = load_dict_from_file(editable_metadata_path)
    metadata = dict_deep_update(
        metadata,
        editable_metadata,
    )

    videos_metadata = metadata["Behavior"]["ExternalVideos"]
    if len(videos_metadata) > 1 and "BehavioralVideo" in videos_metadata:
        default_metadata = videos_metadata.pop("BehavioralVideo")
        for video_metadata_key, video_metadata in videos_metadata.items():
            video_metadata.update(description=default_metadata["description"], device=default_metadata["device"])
    audios_metadata = metadata["Behavior"]["Audio"]
    if len(audios_metadata) > 1:
        default_metadata_copy = deepcopy(audios_metadata[0])
        for i, audio_metadata in enumerate(audios_metadata):
            audio_metadata.update(
                name=f"AcousticWaveformSeriesTestTrial{i+1}", description=default_metadata_copy["description"]
            )
    elif usv_file_paths is None and len(audios_metadata):
        # If no USV files are provided, remove the audio metadata
        metadata["Behavior"].pop("Audio")

    metadata["Subject"]["subject_id"] = subject_id
    metadata["Subject"][
        "description"
    ] = f"Subject housed in {subject_metadata['housing']} housing conditions. Cage identifier: {subject_metadata['cage ID']}."
    metadata["Subject"]["date_of_birth"] = subject_metadata["DOB (DD/MM/YYYY)"]
    metadata["Subject"]["genotype"] = subject_metadata["genotype"].upper()
    metadata["Subject"]["strain"] = subject_metadata["line"]
    sex = {"male": "M", "female": "F"}.get(subject_metadata["sex"], "U")
    metadata["Subject"].update(sex=sex)
    # Add session ID to metadata
    metadata["NWBFile"]["session_id"] = session_id
    metadata["NWBFile"]["session_description"] = metadata["SessionTypes"][session_id]["session_description"]
    metadata["NWBFile"]["session_description"] = metadata["SessionTypes"][session_id]["session_description"]
    experimenters = []
    task_acronym = session_id.split("_")[0]
    if str(subject_metadata[f"{task_acronym} exp"]) != "nan":
        experimenters.append(subject_metadata[f"{task_acronym} exp"])
    if (
        str(subject_metadata[f"{task_acronym} sco"]) != "nan"
        and subject_metadata[f"{task_acronym} sco"] != subject_metadata[f"{task_acronym} exp"]
    ):
        experimenters.append(subject_metadata[f"{task_acronym} sco"])
    metadata["NWBFile"]["experimenter"] = experimenters

    if "session_start_time" not in metadata["NWBFile"]:
        session_start_time = session_start_time.replace(tzinfo=ZoneInfo("Europe/London"))
        metadata["NWBFile"].update(session_start_time=session_start_time)

    # Run conversion
    converter.run_conversion(
        metadata=metadata,
        nwbfile_path=nwbfile_path,
        conversion_options=conversion_options,
        overwrite=overwrite,
    )

    print(f"Conversion completed for {subject_id} session {session_id}.")
    print(f"NWB file saved to {nwbfile_path}.")


if __name__ == "__main__":

    # Parameters for conversion
    data_dir_path = Path("D:/Kind-CN-data-share/behavioural_pipeline/Prey Capture")
    output_dir_path = Path("D:/kind_lab_conversion_nwb/behavioural_pipeline/prey_capture")
    subjects_metadata_file_path = Path("D:/Kind-CN-data-share/behavioural_pipeline/general_metadata.xlsx")
    task_acronym = "PC"
    session_ids = get_session_ids_from_excel(
        subjects_metadata_file_path=subjects_metadata_file_path,
        task_acronym=task_acronym,
    )

    subjects_metadata = extract_subject_metadata_from_excel(subjects_metadata_file_path)
    subjects_metadata = get_subject_metadata_from_task(subjects_metadata, task_acronym)

<<<<<<< HEAD
    session_id = session_ids[0]  # HabD1
=======
    # The folder where the pooled data excel files are stored
    pooled_data_folder_path = Path("/Users/weian/data/")
    cage_ids = get_cage_ids_from_excel_files(pooled_data_folder_path)
    subjects_metadata = update_subjects_metadata_with_cage_ids(
        subjects_metadata=subjects_metadata,
        cage_ids=cage_ids,
    )

    session_id = session_ids[-2]  # HabD1
>>>>>>> 3a1ff0e7
    subject_metadata = subjects_metadata[0]  # subject 408_Arid1b(3)

    cohort_folder_path = data_dir_path / subject_metadata["line"] / f"{subject_metadata['cohort ID']}_{task_acronym}"
    if not cohort_folder_path.exists():
        raise FileNotFoundError(f"Folder {cohort_folder_path} does not exist")

    # check if boris file exists on the cohort folder
    # TODO: there are no example boris files for PC shared yet
    boris_file_paths = list(cohort_folder_path.glob("*.boris"))
    if len(boris_file_paths) == 0:
        boris_file_path = None
        warnings.warn(f"No BORIS file found in {cohort_folder_path}")
    else:
        boris_file_path = boris_file_paths[0]

    video_folder_path = cohort_folder_path / session_id
    if not video_folder_path.exists():
        raise FileNotFoundError(f"Folder {cohort_folder_path} does not exist")
    video_file_paths = natsort.natsorted(video_folder_path.glob(f"*{subject_metadata['animal ID']}*"))
    if len(video_file_paths) == 0:
        cage_id = subject_metadata["cage ID"]
        if not np.isnan(cage_id):
            cage_id = int(cage_id)
            video_file_paths = natsort.natsorted(video_folder_path.glob(f"*cage{cage_id}*"))

    # Optional, add USV files
    usv_file_paths = natsort.natsorted(video_folder_path.rglob(f"*{subject_metadata['animal ID']}*.wav"))
    if len(usv_file_paths) == 0:
        usv_file_paths = None
        warnings.warn(f"No USV file found in {video_folder_path}")

    stub_test = False
    # Whether to overwrite the NWB file if it already exists
    overwrite = True

    session_to_nwb(
        output_dir_path=output_dir_path,
        video_file_paths=video_file_paths,
        session_id=f"{task_acronym}_{session_id}",
        subject_metadata=subject_metadata,
        usv_file_paths=usv_file_paths,
        overwrite=overwrite,
    )<|MERGE_RESOLUTION|>--- conflicted
+++ resolved
@@ -8,7 +8,7 @@
 import natsort
 from pydantic import FilePath
 
-from neuroconv.datainterfaces import AudioInterface, ExternalVideoInterface
+from neuroconv.datainterfaces import AudioInterface
 from neuroconv.utils import dict_deep_update, load_dict_from_file
 
 from kind_lab_to_nwb.rat_behavioural_phenotyping_2025.interfaces import (
@@ -26,11 +26,6 @@
     get_subject_metadata_from_task,
     parse_datetime_from_filename,
 )
-<<<<<<< HEAD
-=======
-from neuroconv.datainterfaces import AudioInterface
-from neuroconv.utils import dict_deep_update, load_dict_from_file
->>>>>>> 3a1ff0e7
 
 
 def session_to_nwb(
@@ -100,22 +95,7 @@
             data_interfaces.append(video_interface)
             conversion_options.update(dict(SpyglassVideoInterface=dict(task_metadata=task_metadata)))
         elif len(video_file_paths) > 1:
-            # For Scn2a(11) cohort there are two videos per session, one for cricket and one for weeto trial.
-            if subject_metadata["cohort ID"] == "Scn2a(11)":
-                for i, video_file_path in enumerate(video_file_paths):
-                    file_paths = convert_ts_to_mp4([video_file_path])
-                    video_file_name = Path(video_file_path).stem
-                    trial_name = video_file_name.split("_")[-1]
-                    video_name = f"BehavioralVideo{trial_name.capitalize()}"
-                    video_interface = ExternalVideoInterface(file_paths=file_paths, video_name=video_name)
-                    datetime_from_filename = parse_datetime_from_filename(video_file_name)
-                    starting_time = (datetime_from_filename - session_start_time).total_seconds()
-                    video_starting_times.append(starting_time)
-                    video_interface._starting_time = starting_time
-                    data_interfaces.append(video_interface)
-
-            else:
-                raise ValueError(f"Multiple video files found for {subject_id}.")
+            raise ValueError(f"Multiple video files found for {subject_id}.")
     # Test sessions have 4-5 video files, weeto trials have 2 video files
     else:
         for i, video_file_path in enumerate(video_file_paths):
@@ -146,11 +126,9 @@
     if usv_file_paths is not None:
         audio_interface = AudioInterface(file_paths=usv_file_paths)
         if usv_starting_times is not None:
-            assert len(usv_file_paths) == len(usv_starting_times), (
-                f"Number of USV files ({len(usv_file_paths)}) does not match number of starting times "
-                f"({len(usv_starting_times)})."
-            )
             audio_interface._segment_starting_times = usv_starting_times
+        else:
+            audio_interface._segment_starting_times = video_starting_times
         data_interfaces.append(audio_interface)
         conversion_options.update(dict(AudioInterface=dict(write_as="acquisition")))  # TODO: stub_test
 
@@ -236,19 +214,7 @@
     subjects_metadata = extract_subject_metadata_from_excel(subjects_metadata_file_path)
     subjects_metadata = get_subject_metadata_from_task(subjects_metadata, task_acronym)
 
-<<<<<<< HEAD
-    session_id = session_ids[0]  # HabD1
-=======
-    # The folder where the pooled data excel files are stored
-    pooled_data_folder_path = Path("/Users/weian/data/")
-    cage_ids = get_cage_ids_from_excel_files(pooled_data_folder_path)
-    subjects_metadata = update_subjects_metadata_with_cage_ids(
-        subjects_metadata=subjects_metadata,
-        cage_ids=cage_ids,
-    )
-
     session_id = session_ids[-2]  # HabD1
->>>>>>> 3a1ff0e7
     subject_metadata = subjects_metadata[0]  # subject 408_Arid1b(3)
 
     cohort_folder_path = data_dir_path / subject_metadata["line"] / f"{subject_metadata['cohort ID']}_{task_acronym}"
