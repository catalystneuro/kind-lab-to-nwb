--- conflicted
+++ resolved
@@ -132,11 +132,7 @@
         data_interfaces.append(audio_interface)
         conversion_options.update(dict(AudioInterface=dict(write_as="acquisition")))  # TODO: stub_test
 
-<<<<<<< HEAD
     converter = PreyCaptureNWBConverter(data_interfaces=data_interfaces, verbose=False)
-=======
-    converter = PreyCaptureNWBConverter(data_interfaces=data_interfaces, verbose=True)
->>>>>>> 81f1a1bd
 
     metadata = converter.get_metadata()
     # Update default metadata with the editable in the corresponding yaml file
