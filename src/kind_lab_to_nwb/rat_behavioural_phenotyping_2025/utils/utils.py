import re
import subprocess
import uuid
from datetime import datetime
from pathlib import Path
from shutil import rmtree
from typing import List

import pandas as pd
from pydantic import DirectoryPath, FilePath
from pynwb.file import Subject


def extract_subject_metadata_from_excel(subjects_metadata_file_path: FilePath) -> List[dict]:
    """Extract subject metadata from an excel sheet for all subjects.

    Parameters
    ----------
    subjects_metadata_file_path : Path
        Path to the Excel file containing subject metadata

    Returns
    -------
    List[dict]
        List of dictionaries containing the metadata for each subject
    """

    # Read the Excel file
    df = pd.read_excel(subjects_metadata_file_path)
    # Remove rows with all NaN values
    df = df.dropna(how="all")

    # Convert dataframe to list of dictionaries
    subjects_metadata = df.to_dict("records")

    # For the field "tasks conducted", convert comma-separated string to list of strings
    for subject in subjects_metadata:
        if "tasks conducted" in subject and isinstance(subject["tasks conducted"], str):
            subject["tasks conducted"] = [task.strip() for task in subject["tasks conducted"].split(",")]

    # For the fields "animal ID" and "cohort ID" convert to int
    for subject in subjects_metadata:
        subject["animal ID"] = int(subject["animal ID"])
        subject["cohort no."] = int(subject["cohort no."])

    return subjects_metadata


def get_subject_metadata_from_task(subjects_metadata: List[dict], task_acronym: str) -> List[dict]:
    """Get subject metadata for subjects that have conducted a given task.

    Parameters
    ----------
    subjects_metadata : List[dict]
        List of dictionaries containing the metadata for each subject
    task_acronym : str
        The task acronym

    Returns
    -------
    List[dict]
        List of dictionaries containing the metadata for each subject that has conducted the given task
    """

    return [
        subject
        for subject in subjects_metadata
        if "tasks conducted" in subject and task_acronym in subject["tasks conducted"]
    ]


def get_session_ids_from_excel(subjects_metadata_file_path: FilePath, task_acronym: str) -> List[str]:
    # Read the Excel file, specifically the "Task acronyms & structure" sheet
    df = pd.read_excel(subjects_metadata_file_path, sheet_name="Task acronyms & structure")

    # Drop the Notes column if it exists
    df = df.drop(columns=["Notes"], errors="ignore")

    # Find the row corresponding to the given task_acronym
    task_row = df[df.iloc[:, 0] == task_acronym]

    if task_row.empty:
        raise ValueError(f"Task acronym '{task_acronym}' not found in Excel file")

    # Get all columns except the first three (acronym, name, pattern)
    session_ids = task_row.iloc[0, 3:].dropna().tolist()

    # Remove trailing whitespace from each session ID
    session_ids = [session_id.rstrip() for session_id in session_ids]
    # Remove parenthesis from session IDs
    session_ids = [session_id.replace("(", "").replace(")", "") for session_id in session_ids]
    return session_ids


SUPPORTED_SUFFIXES = [".avi", ".mp4", ".wmv", ".mov", ".flx", ".mkv"]  # video file's suffixes supported by DANDI


def convert_ts_to_mp4(video_file_paths: List[FilePath]) -> List[FilePath]:
    """Converts video files with .ts extension to .mp4 format using ffmpeg.
    Converted files are saved in a 'converted' subdirectory within the parent directory
    of the original files. If a file is already in .mp4 or another supported format,
    it is skipped. If the output file already exists, conversion is also skipped.

    Parameters
    ----------
    video_file_paths : List[FilePath]
        The list of paths to the video files (.ts) to be converted.

    Returns
    -------
    List[FilePath]
        List of paths to the output video files (either converted .mp4 files
        or the original files if they were already in a supported format).

    Raises
    ------
    FileNotFoundError
        If any of the input video files does not exist.
    ValueError
        If any input file has an unsupported format (not .ts and not in SUPPORTED_SUFFIXES).
    """

    output_file_paths = []

    for video_file_path in video_file_paths:
        # Create a subdirectory called "converted"
        output_dir = video_file_path.parent / "converted"
        output_dir.mkdir(parents=True, exist_ok=True)
        # Check if the input file exists
        if not video_file_path.is_file():
            raise FileNotFoundError(f"The file {video_file_path} does not exist.")

        # Check if the input file is a .ts file
        if video_file_path.suffix.lower() != ".ts":
            # Check if the file is already in a supported format
            if video_file_path.suffix.lower() in SUPPORTED_SUFFIXES:
                print(
                    f"Skipping conversion: {video_file_path.name} is already in {video_file_path.suffix} format, which is supported by DANDI."
                )
                output_file_paths.append(video_file_path)
                continue
            else:
                raise ValueError(
                    f"Unsupported file format: {video_file_path.name} has extension {video_file_path.suffix}, but only .ts files can be converted."
                )

        # Define the output file path by replacing the extension with .mp4
        output_file_path = output_dir / (video_file_path.stem + ".mp4")

        # Check if the output file already exists
        if output_file_path.is_file():
            print(f"The file {output_file_path} already exists. Skipping conversion.")
            output_file_paths.append(output_file_path)
        else:  # Use ffmpeg to convert the video file
            try:
                subprocess.run(
                    ["ffmpeg", "-i", video_file_path, "-c:v", "copy", "-c:a", "aac", output_file_path],
                    check=True,
                    capture_output=True,
                )
                output_file_paths.append(output_file_path)

            except subprocess.CalledProcessError as e:
                print(f"An error occurred: {e}")

    return output_file_paths


def parse_datetime_from_filename(filename: str) -> datetime:
    """
    Parse datetime from a filename with one of the following formats:
    1. "2024-03-20 10-32-22_597L_598R.ts" - Date and time separated by space ("%Y-%m-%d %H-%M-%S_")
    2. "2022-08-01_302_303_compressed.mp4" - Only date ("%Y-%m-%d_")
    3. "2023-03-31_10-53-05_471.mp4" - Date and time separated by underscore ("%Y-%m-%d_%H-%M-%S_")

    Parameters
    ----------
    filename : str
        The filename to parse

    Returns
    -------
    datetime
        The parsed datetime object

    Raises
    ------
    ValueError
        If the filename doesn't match any of the expected formats
    """
    # Extract just the filename if a path is provided
    if isinstance(filename, Path):
        filename = filename.name

<<<<<<< HEAD
    # Pattern 1: Date and time separated by space (2024-03-20 10-32-22_... or 2024-03-20 10-32-22 ...) 
=======
    # Pattern 1: Date and time separated by space (2024-03-20 10-32-22_... or 2024-03-20 10-32-22 ...)
>>>>>>> 81f1a1bd
    pattern1 = r"(\d{4}-\d{2}-\d{2} \d{2}-\d{2}-\d{2})[_ ]"
    match = re.search(pattern1, filename)
    if match:
        datetime_str = match.group(1)
        return datetime.strptime(datetime_str, "%Y-%m-%d %H-%M-%S")

    # Pattern 3: Date and time separated by underscore (2023-03-31_10-53-05_...)
    pattern3 = r"(\d{4}-\d{2}-\d{2}_\d{2}-\d{2}-\d{2})_"
    match = re.search(pattern3, filename)
    if match:
        datetime_str = match.group(1)
        return datetime.strptime(datetime_str, "%Y-%m-%d_%H-%M-%S")

    # Pattern 2: Only date (2022-08-01_... or 2022-08-01 ...)
    pattern2 = r"(\d{4}-\d{2}-\d{2})[_ ]"
    match = re.search(pattern2, filename)
    if match:
        datetime_str = match.group(1)
        return datetime.strptime(datetime_str, "%Y-%m-%d")

    # If no pattern matches, raise an error
    raise ValueError(f"Filename '{filename}' doesn't match any of the expected datetime formats")


def dandi_ember_upload(
    nwb_folder_path: DirectoryPath,
    dandiset_folder_path: DirectoryPath,
    dandiset_id: str,
    version: str = "draft",
    files_mode: str = "copy",
    media_files_mode: str = "copy",
    cleanup: bool = True,
):
    """
    Upload NWB files to a Dandiset on the DANDI-EMBER archive (https://dandi.emberarchive.org/).

    This function automates the process of uploading NWB files to a DANDI-EMBER archive. It performs the following steps:
    1. Downloads the specified Dandiset from the DANDI-EMBER archive (metadata only, not assets).
    2. Organizes the provided NWB files into the downloaded Dandiset folder structure using DANDI's organize utility.
    3. Uploads the organized NWB files to the DANDI-EMBER instance.
    4. Cleans up any temporary folders created during the process.

    Parameters
    ----------
    nwb_folder_path : DirectoryPath
        Path to the folder containing the NWB files to be uploaded.
    dandiset_folder_path : DirectoryPath
        Path to a folder where the Dandiset will be downloaded and organized. This folder will be created if it does not exist and will be deleted after upload.
    dandiset_id : str
        The identifier for the Dandiset to which the NWB files will be uploaded (e.g., "000199").
    version : str, optional
        The version of the Dandiset to download from the archive (default is "draft").
    files_mode : str, optional
        The file operation mode for organizing files: 'copy' or 'move' (default is 'copy').
    media_files_mode : str, optional
        The file operation mode for media files: 'copy' or 'move' (default is 'copy').
    cleanup : bool, optional
        Whether to clean up the temporary Dandiset folder and NWB folder after upload (default is True).

    Raises
    ------
    AssertionError
        If the Dandiset download or organization fails.
    Exception
        If the upload process encounters an error, it will be logged and the function will proceed to clean up temporary files.

    Notes
    -----
    - This function will delete both the dandiset_folder_path and nwb_folder_path after upload, so ensure these are temporary or backed up if needed.
    - Uses DANDI's Python API for download, organize, and upload operations.
    - Designed for use with the DANDI-EMBER archive (https://dandi.emberarchive.org/).
    """
    from dandi.download import download as dandi_download
    from dandi.organize import CopyMode, FileOperationMode
    from dandi.organize import organize as dandi_organize
    from dandi.upload import upload as dandi_upload

    # Map string to enum
    files_mode_enum = FileOperationMode.COPY if files_mode.lower() == "copy" else FileOperationMode.MOVE
    media_files_mode_enum = CopyMode.COPY if media_files_mode.lower() == "copy" else CopyMode.MOVE

    dandiset_folder_path = Path(dandiset_folder_path)
    dandiset_folder_path.mkdir(parents=True, exist_ok=True)

    dandiset_path = dandiset_folder_path / dandiset_id
    dandiset_url = f"https://dandi.emberarchive.org/dandiset/{dandiset_id}/{version}"
    dandi_download(urls=dandiset_url, output_dir=str(dandiset_folder_path), get_metadata=True, get_assets=False)
    assert dandiset_path.exists(), "DANDI download failed!"

    dandi_organize(
        paths=str(nwb_folder_path),
        dandiset_path=str(dandiset_path),
        devel_debug=True,
        update_external_file_paths=True,
        files_mode=files_mode_enum,
        media_files_mode=media_files_mode_enum,
    )
    assert len(list(dandiset_path.iterdir())) > 1, "DANDI organize failed!"

    try:
        organized_nwbfiles = [str(x) for x in dandiset_path.rglob("*.nwb")]
        dandi_upload(
            paths=organized_nwbfiles,
            dandi_instance="ember",
        )
    except Exception as e:
        print(f"Error during DANDI upload: {e}")

    finally:
        # Clean up the temporary DANDI folder
        if cleanup:
            rmtree(path=dandiset_folder_path)
            rmtree(path=nwb_folder_path)


def get_cage_ids_from_excel_files(pooled_data_folder_path: DirectoryPath) -> dict:
    """
    Extract a dictionary mapping (animal_id, cohort_id) to cage ID from pooled data Excel files.

    Parameters
    ----------
    pooled_data_folder_path : DirectoryPath
        The path to the folder containing the pooled data Excel files.

    Returns
    -------
    dict
        A dictionary with keys as (animal_id, cohort_id) tuples and values as cage IDs.
    """
    pooled_data_file_paths = list(Path(pooled_data_folder_path).glob(f"*POOLED*.xlsx"))
    if not pooled_data_file_paths:
        raise FileNotFoundError(
            f"No Excel files containing 'POOLED' in their name found in '{pooled_data_folder_path}'."
        )
    cage_id_identifier_columns = ["animal ID", "cohort ID", "cage ID"]
    cage_ids = dict()
    for pooled_data_file_path in pooled_data_file_paths:
        df = pd.read_excel(pooled_data_file_path, sheet_name=0)
        df = df.dropna(how="all")
        df.columns = df.columns.str.strip()
        df.rename(columns={"Unique animal ID": "animal ID"}, inplace=True)
        for col in cage_id_identifier_columns:
            if col not in df.columns:
                raise KeyError(f"Expected column '{col}' is not present in '{pooled_data_file_path}'.")
        for _, row in df.iterrows():
            try:
                animal_id = int(row["animal ID"])
                cohort_id = str(row["cohort ID"])
                cage_id = row["cage ID"]
                cage_ids[(animal_id, cohort_id)] = cage_id
            except Exception as e:
                print(
                    f"Error processing {pooled_data_file_path.stem} row:\n {row[cage_id_identifier_columns].values}: {e}"
                )
                continue  # skip rows with missing or invalid data
    return cage_ids


def update_subjects_metadata_with_cage_ids(subjects_metadata: List[dict], cage_ids: dict) -> List[dict]:
    """
    Update the subjects metadata dictionary with the corresponding cage_id from a lookup dict.
    The lookup dict should use (animal_id, cohort_id) as the key.

    Parameters
    ----------
    subjects_metadata : list[dict]
        List of subject metadata dictionaries.
    cage_ids : dict
        Dictionary mapping (animal_id, cohort_id) tuples to cage IDs.

    Returns
    -------
    List[dict]
        The updated list of subject metadata dictionaries with "cage ID" added.
    """
    for subject_metadata in subjects_metadata:
        subject_metadata["cage ID"] = cage_ids.get(
            (subject_metadata.get("animal ID"), subject_metadata.get("cohort ID")), None
        )
    return subjects_metadata<|MERGE_RESOLUTION|>--- conflicted
+++ resolved
@@ -192,11 +192,7 @@
     if isinstance(filename, Path):
         filename = filename.name
 
-<<<<<<< HEAD
-    # Pattern 1: Date and time separated by space (2024-03-20 10-32-22_... or 2024-03-20 10-32-22 ...) 
-=======
     # Pattern 1: Date and time separated by space (2024-03-20 10-32-22_... or 2024-03-20 10-32-22 ...)
->>>>>>> 81f1a1bd
     pattern1 = r"(\d{4}-\d{2}-\d{2} \d{2}-\d{2}-\d{2})[_ ]"
     match = re.search(pattern1, filename)
     if match:
